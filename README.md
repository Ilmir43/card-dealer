# Card Dealer

This repository contains the initial scaffold for a playing card dealing system.

## Project layout

```
card_dealer/            # Python package for the project
    __init__.py
    camera.py
    recognizer.py
    servo_controller.py
    webapp.py
    main.py

dataset/                # Captured card images

templates/              # HTML templates used by the Flask web app
```

## Dataset

The ``dataset/`` directory stores labeled reference images used by the simple
template matcher in :mod:`card_dealer.recognizer`.  File names follow the
``<rank>_of_<suit>.<ext>`` pattern where ``<ext>`` is typically ``png``.  For
example a picture of the ace of spades would be saved as
``dataset/Ace_of_Spades.png``.


Most modules are still placeholders.  The :mod:`card_dealer.camera` module can
capture a single frame from the default camera, and
:mod:`card_dealer.servo_controller` contains a very small helper used to
activate a servo for dispensing cards.

## Installation

1. Install **Python 3.9** or newer.
2. (Optional) Create and activate a virtual environment.
3. Install the required packages:

```bash
pip install -r requirements.txt
```

The main dependencies are ``opencv-python`` (or ``opencv-python-headless`` on a
headless system), ``flask`` for the web interface, ``picamera`` when using the
Raspberry Pi camera module, ``numpy`` and the optional ``RPi.GPIO`` and
``pyserial`` libraries for servo control.

## Camera configuration

The :mod:`card_dealer.camera` module provides a ``capture_image`` function
that grabs a single frame from the default camera using ``cv2.VideoCapture``.
The capture uses device index ``0`` with a resolution of **1280x720** pixels.

## Hardware setup

### Camera

* Connect a USB webcam or Raspberry Pi camera so that it is available as
  ``/dev/video0``.  If your camera uses a different index adjust the call to
  :func:`cv2.VideoCapture` in :mod:`card_dealer.camera`.
* Ensure the camera is capable of 1280x720 resolution or update the resolution
  in ``capture_image``.

### Servo

``card_dealer.servo_controller`` supports two connection methods:

1. **GPIO PWM** &ndash; pass the GPIO pin number to ``ServoController``.  This
   requires the ``RPi.GPIO`` library.
2. **Serial** &ndash; provide the serial port name (e.g. ``/dev/ttyUSB0``).  This
   requires ``pyserial``.

Wire the servo to your chosen control method and make sure the power supply is
adequate for the servo current draw.

## Running the program

The repository ships only minimal example code.  A simple test run can capture
an image and attempt to recognize it:

```python
from pathlib import Path
from card_dealer.camera import capture_image
from card_dealer.recognizer import recognize_card

img = capture_image(Path("test.png"))
print("Detected card:", recognize_card(img))
```

To dispense a card using a servo connected to GPIO pin ``11``:

```python
from card_dealer.servo_controller import ServoController

controller = ServoController(pwm_pin=11)
controller.dispense_card()
controller.cleanup()
```

These examples can be executed in a Python REPL after installing the
dependencies.

<<<<<<< HEAD
## Running tests

The repository contains a small test suite.  After installing the
dependencies, run `pytest` from the project root to execute the tests:

```bash
pytest
```
=======
## Dataset

The :mod:`card_dealer.recognizer` module expects labeled training
images in the :file:`dataset/` directory. Each image file name should
use the pattern ``<label>.<ext>`` where ``<label>`` is the card name and
``<ext>`` is any supported image extension (for example
``Ace_of_Spades.png``). Spaces in the label are replaced with
underscores.

To collect training images manually, start the web interface and follow
the capture workflow as shown below:

```bash
python -m card_dealer.webapp
```

After capturing a card, edit the label field if necessary and press the
save button. The image is stored inside :file:`dataset/` using the label
you provided.

## Web interface

The project includes a small Flask application for capturing images and
confirming their labels. Launch it with:

```bash
python -m card_dealer.webapp
```

Navigate to ``http://localhost:5000/`` and capture a card. The page
shows the predicted card name. Enter the correct name if the prediction
is wrong and click **Save**. The labeled image is written to
:file:`dataset/` with spaces replaced by underscores.
>>>>>>> 7355177d
<|MERGE_RESOLUTION|>--- conflicted
+++ resolved
@@ -102,7 +102,6 @@
 These examples can be executed in a Python REPL after installing the
 dependencies.
 
-<<<<<<< HEAD
 ## Running tests
 
 The repository contains a small test suite.  After installing the
@@ -111,7 +110,7 @@
 ```bash
 pytest
 ```
-=======
+
 ## Dataset
 
 The :mod:`card_dealer.recognizer` module expects labeled training
@@ -145,4 +144,3 @@
 shows the predicted card name. Enter the correct name if the prediction
 is wrong and click **Save**. The labeled image is written to
 :file:`dataset/` with spaces replaced by underscores.
->>>>>>> 7355177d
